// Unless explicitly stated otherwise all files in this repository are licensed
// under the Apache License Version 2.0.
// This product includes software developed at Datadog (https://www.datadoghq.com/).
// Copyright 2016-present Datadog, Inc.

package status

import (
	"context"
	"encoding/json"
	"expvar"
	"os"
	"runtime"
	"strconv"
	"strings"
	"time"

	"github.com/DataDog/datadog-agent/cmd/agent/common"
	"github.com/DataDog/datadog-agent/pkg/clusteragent/admission"
	"github.com/DataDog/datadog-agent/pkg/clusteragent/clusterchecks"
	"github.com/DataDog/datadog-agent/pkg/clusteragent/custommetrics"
	"github.com/DataDog/datadog-agent/pkg/clusteragent/orchestrator"
	"github.com/DataDog/datadog-agent/pkg/collector/check"
	"github.com/DataDog/datadog-agent/pkg/config"
	"github.com/DataDog/datadog-agent/pkg/logs"
	"github.com/DataDog/datadog-agent/pkg/metadata/host"
	"github.com/DataDog/datadog-agent/pkg/snmp/traps"
	"github.com/DataDog/datadog-agent/pkg/util"
	"github.com/DataDog/datadog-agent/pkg/util/containers"
	"github.com/DataDog/datadog-agent/pkg/util/flavor"
	"github.com/DataDog/datadog-agent/pkg/util/kubernetes/apiserver"
	"github.com/DataDog/datadog-agent/pkg/util/log"
	"github.com/DataDog/datadog-agent/pkg/version"

	httputils "github.com/DataDog/datadog-agent/pkg/util/http"
)

var timeFormat = "2006-01-02 15:04:05.999 MST"

// GetStatus grabs the status from expvar and puts it into a map
func GetStatus() (map[string]interface{}, error) {
	stats, err := getCommonStatus()
	if err != nil {
		return nil, err
	}

	stats["config"] = getPartialConfig()
	metadata := stats["metadata"].(*host.Payload)
	hostTags := make([]string, 0, len(metadata.HostTags.System)+len(metadata.HostTags.GoogleCloudPlatform))
	hostTags = append(hostTags, metadata.HostTags.System...)
	hostTags = append(hostTags, metadata.HostTags.GoogleCloudPlatform...)
	stats["hostTags"] = hostTags

	pythonVersion := host.GetPythonVersion()
	stats["python_version"] = strings.Split(pythonVersion, " ")[0]
	stats["hostinfo"] = host.GetStatusInformation()

	stats["JMXStatus"] = GetJMXStatus()
	stats["JMXStartupError"] = GetJMXStartupError()

	stats["logsStats"] = logs.GetStatus()

	endpointsInfos, err := getEndpointsInfos()
	if endpointsInfos != nil && err == nil {
		stats["endpointsInfos"] = endpointsInfos
	} else {
		stats["endpointsInfos"] = nil
	}

	if config.Datadog.GetBool("cluster_agent.enabled") {
		stats["clusterAgentStatus"] = getDCAStatus()
	}

	if config.Datadog.GetBool("system_probe_config.enabled") {
		stats["systemProbeStats"] = GetSystemProbeStats(config.Datadog.GetString("system_probe_config.sysprobe_socket"))
	}

	if !config.Datadog.GetBool("no_proxy_nonexact_match") {
		httputils.NoProxyMapMutex.Lock()
		stats["TransportWarnings"] = len(httputils.NoProxyIgnoredWarningMap)+len(httputils.NoProxyUsedInFuture)+len(httputils.NoProxyChanged) > 0
		stats["NoProxyIgnoredWarningMap"] = httputils.NoProxyIgnoredWarningMap
		stats["NoProxyUsedInFuture"] = httputils.NoProxyUsedInFuture
		stats["NoProxyChanged"] = httputils.NoProxyChanged
		httputils.NoProxyMapMutex.Unlock()
	}

	if config.IsContainerized() {
<<<<<<< HEAD
		stats["adEnabledFeatures"] = config.GetDetectedFeatures()
		stats["adConfigErrors"] = common.AC.GetAutodiscoveryErrors()
=======
		if common.AC != nil {
			stats["adConfigErrors"] = common.AC.GetAutodiscoveryErrors()
		}
>>>>>>> 8bb9887f
		stats["filterErrors"] = containers.GetFilterErrors()
	}

	return stats, nil
}

// GetAndFormatStatus gets and formats the status all in one go
func GetAndFormatStatus() ([]byte, error) {
	s, err := GetStatus()
	if err != nil {
		return nil, err
	}

	statusJSON, err := json.Marshal(s)
	if err != nil {
		return nil, err
	}

	st, err := FormatStatus(statusJSON)
	if err != nil {
		return nil, err
	}

	return []byte(st), nil
}

// GetCheckStatusJSON gets the status of a single check as JSON
func GetCheckStatusJSON(c check.Check, cs *check.Stats) ([]byte, error) {
	s, err := GetStatus()
	if err != nil {
		return nil, err
	}
	checks := s["runnerStats"].(map[string]interface{})["Checks"].(map[string]interface{})
	checks[c.String()] = make(map[check.ID]interface{})
	checks[c.String()].(map[check.ID]interface{})[c.ID()] = cs

	statusJSON, err := json.Marshal(s)
	if err != nil {
		return nil, err
	}

	return statusJSON, nil
}

// GetCheckStatus gets the status of a single check as human-readable text
func GetCheckStatus(c check.Check, cs *check.Stats) ([]byte, error) {
	statusJSON, err := GetCheckStatusJSON(c, cs)
	if err != nil {
		return nil, err
	}

	st, err := renderCheckStats(statusJSON, c.String())
	if err != nil {
		return nil, err
	}

	return []byte(st), nil
}

// GetDCAStatus grabs the status from expvar and puts it into a map
func GetDCAStatus() (map[string]interface{}, error) {
	stats, err := getCommonStatus()
	if err != nil {
		return nil, err
	}

	stats["config"] = getDCAPartialConfig()
	stats["leaderelection"] = getLeaderElectionDetails()

	stats["logsStats"] = logs.GetStatus()

	endpointsInfos, err := getEndpointsInfos()
	if endpointsInfos != nil && err == nil {
		stats["endpointsInfos"] = endpointsInfos
	} else {
		stats["endpointsInfos"] = nil
	}

	apiCl, apiErr := apiserver.GetAPIClient()
	if apiErr != nil {
		stats["custommetrics"] = map[string]string{"Error": apiErr.Error()}
		stats["admissionWebhook"] = map[string]string{"Error": apiErr.Error()}
	} else {
		stats["custommetrics"] = custommetrics.GetStatus(apiCl.Cl)
		stats["admissionWebhook"] = admission.GetStatus(apiCl.Cl)
	}

	if config.Datadog.GetBool("cluster_checks.enabled") {
		cchecks, err := clusterchecks.GetStats()
		if err != nil {
			log.Errorf("Error grabbing clusterchecks stats: %s", err)
		} else {
			stats["clusterchecks"] = cchecks
		}
	}

	if config.Datadog.GetBool("orchestrator_explorer.enabled") {
		if apiErr != nil {
			stats["orchestrator"] = map[string]string{"Error": apiErr.Error()}
		} else {
			orchestratorStats := orchestrator.GetStatus(context.TODO(), apiCl.Cl)
			stats["orchestrator"] = orchestratorStats
		}
	}

	return stats, nil
}

// GetAndFormatDCAStatus gets and formats the DCA status all in one go.
func GetAndFormatDCAStatus() ([]byte, error) {
	s, err := GetDCAStatus()
	if err != nil {
		log.Infof("Error while getting status %q", err)
		return nil, err
	}
	statusJSON, err := json.Marshal(s)
	if err != nil {
		log.Infof("Error while marshalling %q", err)
		return nil, err
	}
	st, err := FormatDCAStatus(statusJSON)
	if err != nil {
		log.Infof("Error formatting the status %q", err)
		return nil, err
	}
	return []byte(st), nil
}

// GetAndFormatSecurityAgentStatus gets and formats the security agent status
func GetAndFormatSecurityAgentStatus(runtimeStatus map[string]interface{}) ([]byte, error) {
	s, err := GetStatus()
	if err != nil {
		return nil, err
	}
	s["runtimeSecurityStatus"] = runtimeStatus

	statusJSON, err := json.Marshal(s)
	if err != nil {
		return nil, err
	}

	st, err := FormatSecurityAgentStatus(statusJSON)
	if err != nil {
		return nil, err
	}

	return []byte(st), nil
}

// getDCAPartialConfig returns config parameters of interest for the status page.
func getDCAPartialConfig() map[string]string {
	conf := make(map[string]string)
	conf["log_level"] = config.Datadog.GetString("log_level")
	conf["confd_path"] = config.Datadog.GetString("confd_path")
	return conf
}

// getPartialConfig returns config parameters of interest for the status page
func getPartialConfig() map[string]string {
	conf := make(map[string]string)
	conf["log_file"] = config.Datadog.GetString("log_file")
	conf["log_level"] = config.Datadog.GetString("log_level")
	conf["confd_path"] = config.Datadog.GetString("confd_path")
	conf["additional_checksd"] = config.Datadog.GetString("additional_checksd")
	return conf
}

func getEndpointsInfos() (map[string]interface{}, error) {
	endpoints, err := config.GetMultipleEndpoints()
	if err != nil {
		return nil, err
	}

	endpointsInfos := make(map[string]interface{})

	// obfuscate the api keys
	for endpoint, keys := range endpoints {
		for i, key := range keys {
			if len(key) > 5 {
				keys[i] = key[len(key)-5:]
			}
		}
		endpointsInfos[endpoint] = keys
	}

	return endpointsInfos, nil
}

// getCommonStatus grabs the status from expvar and puts it into a map.
// It gets the status elements common to all Agent flavors.
func getCommonStatus() (map[string]interface{}, error) {
	stats := make(map[string]interface{})
	stats, err := expvarStats(stats)
	if err != nil {
		log.Errorf("Error Getting ExpVar Stats: %v", err)
	}

	stats["version"] = version.AgentVersion
	stats["flavor"] = flavor.GetFlavor()
	hostnameData, err := util.GetHostnameData(context.TODO())

	if err != nil {
		log.Errorf("Error grabbing hostname for status: %v", err)
		stats["metadata"] = host.GetPayloadFromCache(context.TODO(), util.HostnameData{Hostname: "unknown", Provider: "unknown"})
	} else {
		stats["metadata"] = host.GetPayloadFromCache(context.TODO(), hostnameData)
	}

	stats["conf_file"] = config.Datadog.ConfigFileUsed()
	stats["pid"] = os.Getpid()
	stats["go_version"] = runtime.Version()
	stats["agent_start_nano"] = config.StartTime.UnixNano()
	stats["build_arch"] = runtime.GOARCH
	now := time.Now()
	stats["time_nano"] = now.UnixNano()

	return stats, nil
}

func expvarStats(stats map[string]interface{}) (map[string]interface{}, error) {
	var err error
	forwarderStatsJSON := []byte(expvar.Get("forwarder").String())
	forwarderStats := make(map[string]interface{})
	json.Unmarshal(forwarderStatsJSON, &forwarderStats) //nolint:errcheck
	stats["forwarderStats"] = forwarderStats

	runnerStatsJSON := []byte(expvar.Get("runner").String())
	runnerStats := make(map[string]interface{})
	json.Unmarshal(runnerStatsJSON, &runnerStats) //nolint:errcheck
	stats["runnerStats"] = runnerStats

	autoConfigStatsJSON := []byte(expvar.Get("autoconfig").String())
	autoConfigStats := make(map[string]interface{})
	json.Unmarshal(autoConfigStatsJSON, &autoConfigStats) //nolint:errcheck
	stats["autoConfigStats"] = autoConfigStats

	checkSchedulerStatsJSON := []byte(expvar.Get("CheckScheduler").String())
	checkSchedulerStats := make(map[string]interface{})
	json.Unmarshal(checkSchedulerStatsJSON, &checkSchedulerStats) //nolint:errcheck
	stats["checkSchedulerStats"] = checkSchedulerStats

	aggregatorStatsJSON := []byte(expvar.Get("aggregator").String())
	aggregatorStats := make(map[string]interface{})
	json.Unmarshal(aggregatorStatsJSON, &aggregatorStats) //nolint:errcheck
	stats["aggregatorStats"] = aggregatorStats
	s, err := check.TranslateEventPlatformEventTypes(stats["aggregatorStats"])
	if err != nil {
		log.Debug("failed to translate event platform event types in aggregatorStats: %s", err.Error())
	} else {
		stats["aggregatorStats"] = s
	}
	dogstatsdStatsJSON := []byte(expvar.Get("dogstatsd").String())
	dogstatsdUdsStatsJSON := []byte(expvar.Get("dogstatsd-uds").String())
	dogstatsdUDPStatsJSON := []byte(expvar.Get("dogstatsd-udp").String())
	dogstatsdStats := make(map[string]interface{})
	json.Unmarshal(dogstatsdStatsJSON, &dogstatsdStats) //nolint:errcheck
	dogstatsdUdsStats := make(map[string]interface{})
	json.Unmarshal(dogstatsdUdsStatsJSON, &dogstatsdUdsStats) //nolint:errcheck
	for name, value := range dogstatsdUdsStats {
		dogstatsdStats["Uds"+name] = value
	}
	dogstatsdUDPStats := make(map[string]interface{})
	json.Unmarshal(dogstatsdUDPStatsJSON, &dogstatsdUDPStats) //nolint:errcheck
	for name, value := range dogstatsdUDPStats {
		dogstatsdStats["Udp"+name] = value
	}
	stats["dogstatsdStats"] = dogstatsdStats

	pyLoaderData := expvar.Get("pyLoader")
	if pyLoaderData != nil {
		pyLoaderStatsJSON := []byte(pyLoaderData.String())
		pyLoaderStats := make(map[string]interface{})
		json.Unmarshal(pyLoaderStatsJSON, &pyLoaderStats) //nolint:errcheck
		stats["pyLoaderStats"] = pyLoaderStats
	} else {
		stats["pyLoaderStats"] = nil
	}

	pythonInitData := expvar.Get("pythonInit")
	if pythonInitData != nil {
		pythonInitJSON := []byte(pythonInitData.String())
		pythonInit := make(map[string]interface{})
		json.Unmarshal(pythonInitJSON, &pythonInit) //nolint:errcheck
		stats["pythonInit"] = pythonInit
	} else {
		stats["pythonInit"] = nil
	}

	hostnameStatsJSON := []byte(expvar.Get("hostname").String())
	hostnameStats := make(map[string]interface{})
	json.Unmarshal(hostnameStatsJSON, &hostnameStats) //nolint:errcheck
	stats["hostnameStats"] = hostnameStats

	ntpOffset := expvar.Get("ntpOffset")
	if ntpOffset != nil && ntpOffset.String() != "" {
		stats["ntpOffset"], err = strconv.ParseFloat(expvar.Get("ntpOffset").String(), 64)
	}

	inventories := expvar.Get("inventories")
	var inventoriesStats map[string]interface{}
	if inventories != nil {
		inventoriesStatsJSON := []byte(inventories.String())
		json.Unmarshal(inventoriesStatsJSON, &inventoriesStats) //nolint:errcheck
	}

	checkMetadata := map[string]map[string]string{}
	if data, ok := inventoriesStats["check_metadata"]; ok {
		for _, instances := range data.(map[string]interface{}) {
			for _, instance := range instances.([]interface{}) {
				metadata := map[string]string{}
				checkHash := ""
				for k, v := range instance.(map[string]interface{}) {
					if vStr, ok := v.(string); ok {
						if k == "config.hash" {
							checkHash = vStr
						} else if k != "config.provider" && k != "last_updated" {
							metadata[k] = vStr
						}
					}
				}
				if checkHash != "" && len(metadata) != 0 {
					checkMetadata[checkHash] = metadata
				}
			}
		}
	}
	stats["inventories"] = checkMetadata
	if data, ok := inventoriesStats["agent_metadata"]; ok {
		stats["agent_metadata"] = data
	} else {
		stats["agent_metadata"] = map[string]string{}
	}

	stats["snmpTrapsStats"] = traps.GetStatus()

	complianceVar := expvar.Get("compliance")
	if complianceVar != nil {
		complianceStatusJSON := []byte(complianceVar.String())
		complianceStatus := make(map[string]interface{})
		json.Unmarshal(complianceStatusJSON, &complianceStatus) //nolint:errcheck
		stats["complianceChecks"] = complianceStatus["Checks"]
	} else {
		stats["complianceChecks"] = map[string]interface{}{}
	}

	return stats, err
}

// GetExpvarRunnerStats grabs the status of the runner from expvar
// and puts it into a CLCChecks struct
func GetExpvarRunnerStats() (CLCChecks, error) {
	runnerStatsJSON := []byte(expvar.Get("runner").String())
	return convertExpvarRunnerStats(runnerStatsJSON)
}

func convertExpvarRunnerStats(inputJSON []byte) (CLCChecks, error) {
	runnerStats := CLCChecks{}
	err := json.Unmarshal(inputJSON, &runnerStats)
	return runnerStats, err
}<|MERGE_RESOLUTION|>--- conflicted
+++ resolved
@@ -85,14 +85,10 @@
 	}
 
 	if config.IsContainerized() {
-<<<<<<< HEAD
 		stats["adEnabledFeatures"] = config.GetDetectedFeatures()
-		stats["adConfigErrors"] = common.AC.GetAutodiscoveryErrors()
-=======
 		if common.AC != nil {
 			stats["adConfigErrors"] = common.AC.GetAutodiscoveryErrors()
 		}
->>>>>>> 8bb9887f
 		stats["filterErrors"] = containers.GetFilterErrors()
 	}
 
