--- conflicted
+++ resolved
@@ -149,12 +149,6 @@
 	if response, err = client.Do(request); err != nil {
 		return fmt.Errorf("WaitForNextInvocation: while GET next route: %v", err)
 	}
-<<<<<<< HEAD
-
-	daemon.FinishInvocationOnce = sync.Once{}
-=======
-	daemon.StartInvocation()
->>>>>>> ecd61bd1
 
 	// we received an INVOKE or SHUTDOWN event
 	daemon.StoreInvocationTime(time.Now())
@@ -204,12 +198,8 @@
 	}
 }
 
-<<<<<<< HEAD
 func handleInvocation(doneChannel chan bool, daemon *daemon.Daemon, arn string, coldstart bool, requestID string) {
 	daemon.StartInvocation()
-=======
-func handleInvocation(doneChannel chan bool, daemon *Daemon, arn string, coldstart bool) {
->>>>>>> ecd61bd1
 	log.Debug("Received invocation event...")
 	daemon.ComputeGlobalTags(arn, config.GetConfiguredTags(true))
 	daemon.SetExecutionContext(arn, requestID)
