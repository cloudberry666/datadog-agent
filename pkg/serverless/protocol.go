--- conflicted
+++ resolved
@@ -293,11 +293,7 @@
 			d.traceAgent.SetGlobalTags(buildTracerTags(tagMap))
 		}
 		d.extraTags = tagArray
-<<<<<<< HEAD
-		source := aws.GetLambdaSource(scheduler.GetScheduler())
-=======
 		source := aws.GetLambdaSource()
->>>>>>> 8591e31f
 		if source != nil {
 			source.Config.Tags = tagArray
 		}
