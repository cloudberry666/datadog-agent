"""
customaction namespaced tasks
"""
from __future__ import print_function

import os
import shutil
import sys

from invoke import task
from invoke.exceptions import Exit

from .utils import get_version_numeric_only

# constants
BIN_PATH = os.path.join(".", "bin", "agent")
AGENT_TAG = "datadog/agent:master"
CUSTOM_ACTION_ROOT_DIR = "tools\\windows\\install-help"


@task
def build(ctx, vstudio_root=None, arch="x64", major_version='7', debug=False):
    """
    Build the custom action library for the agent
    """

    if sys.platform != 'win32':
        print("Custom action library is only for Win32")
        raise Exit(code=1)

    ver = get_version_numeric_only(ctx, env=os.environ, major_version=major_version)
    build_maj, build_min, build_patch = ver.split(".")
    verprops = " /p:MAJ_VER={build_maj} /p:MIN_VER={build_min} /p:PATCH_VER={build_patch} ".format(
        build_maj=build_maj, build_min=build_min, build_patch=build_patch
    )
    print("arch is {}".format(arch))
    cmd = ""
    configuration = "Release"
    if debug:
        configuration = "Debug"

    if not os.getenv("VCINSTALLDIR"):
        print("VC Not installed in environment; checking other locations")

        vsroot = vstudio_root or os.getenv('VSTUDIO_ROOT')
        if not vsroot:
            print("Must have visual studio installed")
            raise Exit(code=2)
        batchfile = "vcvars64.bat"
        if arch == "x86":
            batchfile = "vcvars32.bat"
        vs_env_bat = '{}\\VC\\Auxiliary\\Build\\{}'.format(vsroot, batchfile)
        cmd = 'call \"{}\" && msbuild {}\\cal\\customaction.vcxproj /p:Configuration={} /p:Platform={}'.format(
            vs_env_bat, CUSTOM_ACTION_ROOT_DIR, configuration, arch
        )
    else:
        cmd = 'msbuild {}\\cal\\customaction.vcxproj /p:Configuration={} /p:Platform={}'.format(
            CUSTOM_ACTION_ROOT_DIR, configuration, arch
        )

    cmd += verprops
    print("Build Command: %s" % cmd)

    ctx.run(cmd)
<<<<<<< HEAD
    srcdll = None
    if arch is not None and arch == "x86":
        srcdll = "{}\\cal\\{}\\customaction.dll".format(CUSTOM_ACTION_ROOT_DIR, configuration)
        pdb = "{}\\cal\\{}\\customaction.pdb".format(CUSTOM_ACTION_ROOT_DIR, configuration)
    else:
        srcdll = "{}\\cal\\x64\\{}\\customaction.dll".format(CUSTOM_ACTION_ROOT_DIR, configuration)
        pdb = "{}\\cal\\x64\\{}\\customaction.pdb".format(CUSTOM_ACTION_ROOT_DIR, configuration)
    shutil.copy2(srcdll, BIN_PATH)
    shutil.copy2(pdb, BIN_PATH)
=======
    artefacts = [
        "customaction.dll",
        "customaction.pdb",
    ]
    for artefact in artefacts:
        if arch is not None and arch == "x86":
            shutil.copy2("{}\\cal\\{}\\{}".format(CUSTOM_ACTION_ROOT_DIR, configuration, artefact), BIN_PATH)
        else:
            shutil.copy2("{}\\cal\\x64\\{}\\{}".format(CUSTOM_ACTION_ROOT_DIR, configuration, artefact), BIN_PATH)
>>>>>>> 313f32b7


@task
def clean(ctx, arch="x64", debug=False):
    configuration = "Release"
    if debug:
        configuration = "Debug"

    if arch is not None and arch == "x86":
        srcdll = "{}\\cal\\{}".format(CUSTOM_ACTION_ROOT_DIR, configuration)
    else:
        srcdll = "{}\\cal\\x64\\{}".format(CUSTOM_ACTION_ROOT_DIR, configuration)
    shutil.rmtree(srcdll, BIN_PATH)<|MERGE_RESOLUTION|>--- conflicted
+++ resolved
@@ -62,17 +62,6 @@
     print("Build Command: %s" % cmd)
 
     ctx.run(cmd)
-<<<<<<< HEAD
-    srcdll = None
-    if arch is not None and arch == "x86":
-        srcdll = "{}\\cal\\{}\\customaction.dll".format(CUSTOM_ACTION_ROOT_DIR, configuration)
-        pdb = "{}\\cal\\{}\\customaction.pdb".format(CUSTOM_ACTION_ROOT_DIR, configuration)
-    else:
-        srcdll = "{}\\cal\\x64\\{}\\customaction.dll".format(CUSTOM_ACTION_ROOT_DIR, configuration)
-        pdb = "{}\\cal\\x64\\{}\\customaction.pdb".format(CUSTOM_ACTION_ROOT_DIR, configuration)
-    shutil.copy2(srcdll, BIN_PATH)
-    shutil.copy2(pdb, BIN_PATH)
-=======
     artefacts = [
         "customaction.dll",
         "customaction.pdb",
@@ -82,7 +71,6 @@
             shutil.copy2("{}\\cal\\{}\\{}".format(CUSTOM_ACTION_ROOT_DIR, configuration, artefact), BIN_PATH)
         else:
             shutil.copy2("{}\\cal\\x64\\{}\\{}".format(CUSTOM_ACTION_ROOT_DIR, configuration, artefact), BIN_PATH)
->>>>>>> 313f32b7
 
 
 @task
